--- conflicted
+++ resolved
@@ -8,11 +8,7 @@
 build:
   os: ubuntu-22.04
   tools:
-<<<<<<< HEAD
-    python: "3.10"
-=======
     python: "3.12"
->>>>>>> 73dcef50
   # apt_packages:
   #   - libsndfile1
 
