--- conflicted
+++ resolved
@@ -12,15 +12,10 @@
     history = history_file.read()
 
 requirements = [
-<<<<<<< HEAD
-    'numpy>=1.23.0',
-    'pyfar',
-=======
 'numpy',
 'scipy',
 'matplotlib',
 'pyfar',
->>>>>>> 723c48c9
 ]
 
 setup_requirements = [
@@ -52,7 +47,7 @@
         'Programming Language :: Python :: 3.10',
         'Programming Language :: Python :: 3.11',
         'Programming Language :: Python :: 3.12',
-        
+
     ],
     description="A python package for material modeling and quantification in acoustics.",
     install_requires=requirements,
