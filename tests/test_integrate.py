--- conflicted
+++ resolved
@@ -1,13 +1,8 @@
 import pytest
 import numpy as np
-<<<<<<< HEAD
 
 from imkar import integrate
 from imkar.testing import stub_utils
-=======
-import imkar as ik
-import pyfar as pf
->>>>>>> d351258b
 
 
 @pytest.mark.parametrize(
@@ -25,13 +20,9 @@
     coords = stub_utils.create_coordinates_sph(
         np.arange(phi_0, phi_1+delta, delta),
         np.arange(theta_0, theta_1+delta, delta))
-<<<<<<< HEAD
-    data = stub_utils.create_const_frequencydata_from_shape(
+    data = stub_utils.frequencydata_from_shape(
         coords.cshape, 1, 100)
     result = integrate.surface_sphere(data, coords)
-=======
-    result = ik.integrate.surface_sphere(data, coords)
->>>>>>> d351258b
     actual = np.real(result.freq[0, 0])
     np.testing.assert_allclose(actual, desired, rtol=5e-3)
 
@@ -51,16 +42,9 @@
     data_raw = np.arange(1, 7).reshape(2, 3)
     coords = stub_utils.create_coordinates_sph(
         np.arange(phi_0, phi_1+delta, delta),
-<<<<<<< HEAD
         np.arange(theta_0, theta_1+delta, delta))
-    data = stub_utils.create_frequencydata_from_shape(
-        coords.cshape, data_raw, 100)
+    data = stub_utils.frequencydata_from_shape(coords.cshape, data_raw, 100)
     result = integrate.surface_sphere(data, coords)
-=======
-        np.arange(theta_0, theta_1+delta, delta),
-        data_raw=data_raw)
-    result = ik.integrate.surface_sphere(data, coords)
->>>>>>> d351258b
     actual = np.squeeze(np.real(result.freq))
     np.testing.assert_allclose(actual, data_raw*desired, rtol=5e-3)
 
@@ -81,55 +65,29 @@
     coords = stub_utils.create_coordinates_sph(
         np.arange(phi_0, phi_1+delta, delta),
         np.arange(theta_0, theta_1+delta, delta))
-<<<<<<< HEAD
-    data = stub_utils.create_const_frequencydata_from_shape(
-        coords.cshape, 1, 100)
-    theta = coords.get_sph()[..., 1]
-    data.freq[..., 0] = np.cos(theta)
+    data = stub_utils.frequencydata_from_shape(coords.cshape, 1, 100)
     result = integrate.surface_sphere(data, coords)
-=======
-    result = ik.integrate.surface_sphere(data, coords)
->>>>>>> d351258b
     actual = np.real(result.freq[0, 0])
     np.testing.assert_allclose(actual, desired, rtol=5e-3, atol=0.04)
 
 
 def test_spherical_warning_wrong_radius(coords_sphere_10_deg):
     coords = coords_sphere_10_deg
-    data = stub_utils.create_const_frequencydata_from_shape(
-        coords.cshape, 1, 100)
+    data = stub_utils.frequencydata_from_shape(coords.cshape, 1, 100)
     sph = coords.get_sph()
     # manipualte radius
     sph[:, 1, 2] = 2
     coords.set_sph(sph[..., 0], sph[..., 1], sph[..., 2])
     with pytest.warns(Warning, match='radi'):
-        ik.integrate.surface_sphere(data, coords)
+        integrate.surface_sphere(data, coords)
 
 
 def test_surface_sphere_error_invalid_coordinates_shape(coords_sphere_10_deg):
     coords = coords_sphere_10_deg
-    data = stub_utils.create_const_frequencydata_from_shape(
+    data = stub_utils.frequencydata_from_shape(
         coords.cshape, 1, 100)
     sph = coords.get_sph()
     sph = sph[1:, :, :]
     coords.set_sph(sph[..., 0], sph[..., 1], sph[..., 2])
     with pytest.raises(ValueError, match='Coordinates.cshape'):
-<<<<<<< HEAD
-        integrate.surface_sphere(data, coords)
-=======
-        ik.integrate.surface_sphere(data, coords)
-
-
-def _create_test_data(phi_rad, theta_rad, data_raw=None, n_bins=1, radius=1):
-    phi, theta = np.meshgrid(phi_rad, theta_rad)
-    coords = pf.Coordinates(
-        phi, theta, np.ones(phi.shape)*radius, 'sph')
-    if data_raw is None:
-        data_raw = np.ones((1))
-    for dim in phi.shape:
-        data_raw = np.repeat(data_raw[..., np.newaxis], dim, axis=-1)
-    data_raw = np.repeat(data_raw[..., np.newaxis], n_bins, axis=-1)
-    freq_data = np.arange(1, n_bins+1)*100
-    data = pf.FrequencyData(data_raw, freq_data)
-    return data, coords
->>>>>>> d351258b
+        integrate.surface_sphere(data, coords)