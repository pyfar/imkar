--- conflicted
+++ resolved
@@ -1,7 +1,4 @@
-<<<<<<< HEAD
-=======
 imkar
 =====
->>>>>>> 73dcef50
 
 .. include:: header.rst