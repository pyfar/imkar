# Configuration file for the Sphinx documentation builder.
#
# For the full list of built-in configuration values, see the documentation:
# https://www.sphinx-doc.org/en/master/usage/configuration.html

# -- Project information -----------------------------------------------------
# https://www.sphinx-doc.org/en/master/usage/configuration.html#project-information

import os
import sys
import urllib3
import shutil
sys.path.insert(0, os.path.abspath('..'))

import imkar  # noqa

# -- General configuration ---------------------------------------------------
# https://www.sphinx-doc.org/en/master/usage/configuration.html#general-configuration

extensions = [
    'sphinx.ext.autodoc',
    'sphinx.ext.viewcode',
    'sphinx.ext.napoleon',
    'sphinx.ext.autosummary',
    'matplotlib.sphinxext.plot_directive',
    'sphinx.ext.mathjax',
    'sphinx.ext.intersphinx',
    'autodocsumm',
    'sphinx_design',
    'sphinx_favicon',
    'sphinx_reredirects',
<<<<<<< HEAD
=======
    'sphinx_mdinclude',
>>>>>>> 73dcef50
]

# show tocs for classes and functions of modules using the autodocsumm
# package
autodoc_default_options = {'autosummary': True}

# show the code of plots that follows the command .. plot:: based on the
# package matplotlib.sphinxext.plot_directive
plot_include_source = True

# Add any paths that contain templates here, relative to this directory.
templates_path = ['_templates']

# The suffix(es) of source filenames.
# You can specify multiple suffix as a list of string:
<<<<<<< HEAD
source_suffix = '.rst'
=======
source_suffix = {
    '.rst': 'restructuredtext',
    '.md': 'markdown',
}
>>>>>>> 73dcef50

# The master toctree document.
master_doc = 'index'

# General information about the project.
project = 'imkar'
copyright = "2024, The pyfar developers"
author = "The pyfar developers"

# The version info for the project you're documenting, acts as replacement
# for |version| and |release|, also used in various other places throughout
# the built documents.
#
# The short X.Y version.
version = imkar.__version__
# The full version, including alpha/beta/rc tags.
release = imkar.__version__

# This is also used if you do content translation via gettext catalogs.
# Usually you set "language" from the command line for these cases.
language = 'en'

# List of patterns, relative to source directory, that match files and
# directories to ignore when looking for source files.
# This patterns also effect to html_static_path and html_extra_path
exclude_patterns = ['_build', 'Thumbs.db', '.DS_Store']

# The name of the Pygments (syntax highlighting) style to use (Not defining
# uses the default style of the html_theme).
# pygments_style = 'sphinx'

# If true, '()' will be appended to :func: etc. cross-reference text.
add_function_parentheses = False

# If true, `todo` and `todoList` produce output, else they produce nothing.
todo_include_todos = False

# default language for highlighting in source code
highlight_language = "python3"

# intersphinx mapping
intersphinx_mapping = {
    'numpy': ('https://numpy.org/doc/stable/', None),
    'scipy': ('https://docs.scipy.org/doc/scipy/', None),
    'matplotlib': ('https://matplotlib.org/stable/', None),
    'pyfar': ('https://pyfar.readthedocs.io/en/stable/', None),
    }

# -- Options for HTML output -------------------------------------------------
# https://www.sphinx-doc.org/en/master/usage/configuration.html#options-for-html-output

html_theme = 'pydata_sphinx_theme'
html_static_path = ['_static']
html_css_files = ['css/custom.css']
html_logo = 'resources/logos/pyfar_logos_fixed_size_imkar.png'
html_title = "imkar"
html_favicon = '_static/favicon.ico'

# -- HTML theme options
# https://pydata-sphinx-theme.readthedocs.io/en/stable/user_guide/layout.html
<<<<<<< HEAD

html_theme_options = {
    "navbar_start": ["navbar-logo"],
    "navbar_end": ["navbar-icon-links", "theme-switcher"],
    "navbar_align": "content",
    "header_links_before_dropdown": 8,
    "icon_links": [
        {
          "name": "GitHub",
          "url": "https://github.com/pyfar",
          "icon": "fa-brands fa-square-github",
          "type": "fontawesome",
        },
    ],
    # Configure secondary (right) side bar
    "show_toc_level": 3,  # Show all subsections of notebooks
    "secondary_sidebar_items": ["page-toc"],  # Omit 'show source' link that that shows notebook in json format
    "navigation_with_keys": True,
}

=======
html_sidebars = {
  "imkar": []
}

html_theme_options = {
    "navbar_start": ["navbar-logo"],
    "navbar_end": ["navbar-icon-links", "theme-switcher"],
    "navbar_align": "content",
    "header_links_before_dropdown": 10,
    "icon_links": [
        {
          "name": "GitHub",
          "url": "https://github.com/pyfar",
          "icon": "fa-brands fa-square-github",
          "type": "fontawesome",
        },
    ],
    # Configure secondary (right) side bar
    "show_toc_level": 3,  # Show all subsections of notebooks
    "secondary_sidebar_items": ["page-toc"],  # Omit 'show source' link that that shows notebook in json format
    "navigation_with_keys": True,
    # Configure navigation depth for section navigation
    "navigation_depth": 1,
}

>>>>>>> 73dcef50
html_context = {
   "default_mode": "light"
}

# redirect index to pyfar.html
redirects = {
     "index": "imkar.html"
}

# -- download navbar and style files from gallery -----------------------------
<<<<<<< HEAD
branch = 'add-imkar'
=======
def download_files_from_gallery(link, folders_in):
    c = urllib3.PoolManager()
    for file in folders_in:
        url = link + file
        filename = file
        os.makedirs(os.path.dirname(filename), exist_ok=True)
        with c.request('GET', url, preload_content=False) as res:
            if res.status == 200:
                with open(filename, 'wb') as out_file:
                    shutil.copyfileobj(res, out_file)

branch = 'main'
>>>>>>> 73dcef50
link = f'https://github.com/pyfar/gallery/raw/{branch}/docs/'
folders_in = [
    '_static/css/custom.css',
    '_static/favicon.ico',
    '_static/header.rst',
    'resources/logos/pyfar_logos_fixed_size_imkar.png',
    ]
<<<<<<< HEAD
c = urllib3.PoolManager()
for file in folders_in:
    url = link + file
    filename = file
    os.makedirs(os.path.dirname(filename), exist_ok=True)
    with c.request('GET', url, preload_content=False) as res, open(filename, 'wb') as out_file:
        shutil.copyfileobj(res, out_file)

# replace pyfar hard link to internal link
with open("_static/header.rst", "rt") as fin:
    with open("header.rst", "wt") as fout:
        for line in fin:
            fout.write(line.replace(f'https://{project}.readthedocs.io', project))
=======
download_files_from_gallery(link, folders_in)
# if logo does not exist, use pyfar logo
if not os.path.exists(html_logo):
    download_files_from_gallery(
        link, ['resources/logos/pyfar_logos_fixed_size_pyfar.png'])
    shutil.copyfile(
        'resources/logos/pyfar_logos_fixed_size_pyfar.png', html_logo)

# replace imkar hard link to internal link
with open("_static/header.rst", "rt") as fin:
    with open("header.rst", "wt") as fout:
        lines = [line.replace(f'https://{project}.readthedocs.io', project) for line in fin]
        contains_project = any(project in line for line in lines)

        fout.writelines(lines)

        if not contains_project:
            fout.write(f'   {project} <{project}>\n')
>>>>>>> 73dcef50
<|MERGE_RESOLUTION|>--- conflicted
+++ resolved
@@ -29,10 +29,7 @@
     'sphinx_design',
     'sphinx_favicon',
     'sphinx_reredirects',
-<<<<<<< HEAD
-=======
     'sphinx_mdinclude',
->>>>>>> 73dcef50
 ]
 
 # show tocs for classes and functions of modules using the autodocsumm
@@ -48,14 +45,10 @@
 
 # The suffix(es) of source filenames.
 # You can specify multiple suffix as a list of string:
-<<<<<<< HEAD
-source_suffix = '.rst'
-=======
 source_suffix = {
     '.rst': 'restructuredtext',
     '.md': 'markdown',
 }
->>>>>>> 73dcef50
 
 # The master toctree document.
 master_doc = 'index'
@@ -116,28 +109,6 @@
 
 # -- HTML theme options
 # https://pydata-sphinx-theme.readthedocs.io/en/stable/user_guide/layout.html
-<<<<<<< HEAD
-
-html_theme_options = {
-    "navbar_start": ["navbar-logo"],
-    "navbar_end": ["navbar-icon-links", "theme-switcher"],
-    "navbar_align": "content",
-    "header_links_before_dropdown": 8,
-    "icon_links": [
-        {
-          "name": "GitHub",
-          "url": "https://github.com/pyfar",
-          "icon": "fa-brands fa-square-github",
-          "type": "fontawesome",
-        },
-    ],
-    # Configure secondary (right) side bar
-    "show_toc_level": 3,  # Show all subsections of notebooks
-    "secondary_sidebar_items": ["page-toc"],  # Omit 'show source' link that that shows notebook in json format
-    "navigation_with_keys": True,
-}
-
-=======
 html_sidebars = {
   "imkar": []
 }
@@ -163,7 +134,6 @@
     "navigation_depth": 1,
 }
 
->>>>>>> 73dcef50
 html_context = {
    "default_mode": "light"
 }
@@ -174,9 +144,6 @@
 }
 
 # -- download navbar and style files from gallery -----------------------------
-<<<<<<< HEAD
-branch = 'add-imkar'
-=======
 def download_files_from_gallery(link, folders_in):
     c = urllib3.PoolManager()
     for file in folders_in:
@@ -189,7 +156,6 @@
                     shutil.copyfileobj(res, out_file)
 
 branch = 'main'
->>>>>>> 73dcef50
 link = f'https://github.com/pyfar/gallery/raw/{branch}/docs/'
 folders_in = [
     '_static/css/custom.css',
@@ -197,21 +163,6 @@
     '_static/header.rst',
     'resources/logos/pyfar_logos_fixed_size_imkar.png',
     ]
-<<<<<<< HEAD
-c = urllib3.PoolManager()
-for file in folders_in:
-    url = link + file
-    filename = file
-    os.makedirs(os.path.dirname(filename), exist_ok=True)
-    with c.request('GET', url, preload_content=False) as res, open(filename, 'wb') as out_file:
-        shutil.copyfileobj(res, out_file)
-
-# replace pyfar hard link to internal link
-with open("_static/header.rst", "rt") as fin:
-    with open("header.rst", "wt") as fout:
-        for line in fin:
-            fout.write(line.replace(f'https://{project}.readthedocs.io', project))
-=======
 download_files_from_gallery(link, folders_in)
 # if logo does not exist, use pyfar logo
 if not os.path.exists(html_logo):
@@ -229,5 +180,4 @@
         fout.writelines(lines)
 
         if not contains_project:
-            fout.write(f'   {project} <{project}>\n')
->>>>>>> 73dcef50
+            fout.write(f'   {project} <{project}>\n')