"""Top-level package for imkar."""

__author__ = """The pyfar developers"""
__email__ = 'info@pyfar.org'
__version__ = '0.1.0'


<<<<<<< HEAD
from . import integrate
from . import scattering
=======
from . import integrate  # noqa
>>>>>>> 9874c810
<|MERGE_RESOLUTION|>--- conflicted
+++ resolved
@@ -5,9 +5,5 @@
 __version__ = '0.1.0'
 
 
-<<<<<<< HEAD
-from . import integrate
-from . import scattering
-=======
 from . import integrate  # noqa
->>>>>>> 9874c810
+from . import scattering